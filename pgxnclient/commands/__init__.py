"""
pgxnclient -- commands package

This module contains base classes and functions to implement and deal with
commands. Concrete commands implementations are available in other package
modules.
"""

# Copyright (C) 2011-2012 Daniele Varrazzo

# This file is part of the PGXN client

from __future__ import with_statement

import os
import sys
import logging
from subprocess import Popen, PIPE

from pgxnclient.utils import load_json, argparse, find_executable

from pgxnclient import __version__
from pgxnclient import network
from pgxnclient import Spec, SemVer
from pgxnclient import archive
from pgxnclient.api import Api
from pgxnclient.i18n import _, gettext
from pgxnclient.errors import NotFound, PgxnClientException, ProcessError, ResourceNotFound, UserAbort
from pgxnclient.utils.temp import temp_dir

logger = logging.getLogger('pgxnclient.commands')


def get_option_parser():
    """
    Return an option parser populated with the available commands.

    The parser is populated with all the options defined by the implemented
    commands.  Only commands defining a ``name`` attribute are added.
    The function relies on the `Command` subclasses being already
    created: call `load_commands()` before calling this function.
    """
    parser = argparse.ArgumentParser(
        # usage = _("%(prog)s [global options] COMMAND [command options]"),
        description =
            _("Interact with the PostgreSQL Extension Network (PGXN)."),
    )
    parser.add_argument("--version", action='version',
        version="%%(prog)s %s" % __version__,
        help = _("print the version number and exit"))

    subparsers = parser.add_subparsers(
        title = _("available commands"),
        metavar = 'COMMAND',
        help = _("the command to execute."
            " The complete list is available using `pgxn help --all`."
            " Builtin commands are:"))

    clss = [ cls for cls in CommandType.subclasses if cls.name ]
    clss.sort(key=lambda c: c.name)
    for cls in clss:
        cls.customize_parser(parser, subparsers)

    return parser

def load_commands():
    """
    Load all the commands known by the program.

    Currently commands are read from modules into the `pgxnclient.commands`
    package.

    Importing the package causes the `Command` classes to be created: they
    register themselves thanks to the `CommandType` metaclass.
    """
    pkgdir = os.path.dirname(__file__)
    for fn in os.listdir(pkgdir):
        if fn.startswith('_'): continue
        modname = __name__ + '.' + os.path.splitext(fn)[0]

        # skip already imported modules
        if modname in sys.modules: continue

        try:
            __import__(modname)
        except Exception, e:
            logger.warn(_("error importing commands module %s: %s - %s"),
                modname, e.__class__.__name__, e)


def run_command(opts, parser):
    """Run the command specified by options parsed on the command line."""
    # setup the logging
    logging.getLogger().setLevel(
        opts.verbose and logging.DEBUG or logging.INFO)
    return opts.cmd(opts, parser=parser).run()


class CommandType(type):
    """
    Metaclass for the Command class.

    This metaclass allows self-registration of the commands: any Command
    subclass is automatically added to the `subclasses` list.
    """
    subclasses = []
    def __new__(cls, name, bases, dct):
        rv = type.__new__(cls, name, bases, dct)
        CommandType.subclasses.append(rv)
        return rv

    def __init__(cls, name, bases, dct):
        super(CommandType, cls).__init__(name, bases, dct)


class Command(object):
    """
    Base class to implement client commands.

    Provide the argument parsing framework and API dispatch.

    Commands should subclass this class and possibly other mixin classes, set
    a value for the `name` and `description` arguments and implement the
    `run()` method. If command line parser customization is required,
    `customize_parser()` should be extended.
    """
    __metaclass__ = CommandType
    name = None
    description = None

    def __init__(self, opts, parser=None):
        """Initialize a new Command.

        The parser will be specified if the class has been initialized
        by that parser itself, so run() can expect it being not None.
        """
        self.opts = opts
        self.parser = parser
        self._api = None

    @classmethod
    def customize_parser(self, parser, subparsers, **kwargs):
        """Customise the option parser.

        :param parser: the option parser to be customized
        :param subparsers: the action object where to register a command subparser
        :return: the new subparser created

        Subclasses should extend this method in order to add new options or a
        subparser implementing a new command. Be careful in calling the
        superclass' `customize_parser()` via `super()` in order to call all
        the mixins methods. Also note that the method must be a classmethod.
        """
        return self.__make_subparser(parser, subparsers, **kwargs)

    def run(self):
        """The actions to take when the command is invoked."""
        raise NotImplementedError

    @classmethod
    def __make_subparser(self, parser, subparsers,
            description=None, epilog=None):
        """Create a new subparser with help populated."""
        subp = subparsers.add_parser(self.name,
            help = gettext(self.description),
            description = description or gettext(self.description),
            epilog = epilog)
        subp.set_defaults(cmd=self)

        glb = subp.add_argument_group(_("global options"))
        glb.add_argument("--mirror", metavar="URL",
            default = 'http://api.pgxn.org/',
            help = _("the mirror to interact with [default: %(default)s]"))
        glb.add_argument("--verbose", action='store_true',
            help = _("print more information"))
        glb.add_argument("--yes", action='store_true',
            help = _("assume affirmative answer to all questions"))

        return subp

    @property
    def api(self):
        """Return an `Api` instance to communicate with PGXN.

        Use the value provided with ``--mirror`` to decide where to connect.
        """
        if self._api is None:
            self._api = Api(mirror=self.opts.mirror)

        return self._api

    def confirm(self, prompt):
        """Prompt an user confirmation.

        Raise `UserAbort` if the user replies "no".

        The method is no-op if the ``--yes`` option is specified.
        """
        if self.opts.yes:
            return True

        while 1:
            ans = raw_input(_("%s [y/N] ") % prompt)
            if _('no').startswith(ans.lower()):
                raise UserAbort(_("operation interrupted on user request"))
            elif _('yes').startswith(ans.lower()):
                return True
            else:
                prompt = _("Please answer yes or no")

    def popen(self, cmd, *args, **kwargs):
        """
        Excecute subprocess.Popen.

        Commands should use this method instead of importing subprocess.Popen:
        this allows replacement with a mock in the test suite.
        """
        logger.debug("running command: %s", cmd)
        try:
            return Popen(cmd, *args, **kwargs)
        except OSError, e:
            if not isinstance(cmd, basestring):
                cmd = ' '.join(cmd)
            msg = _("%s running command: %s") % (e, cmd)
            raise ProcessError(msg)


from pgxnclient.errors import BadSpecError

class WithSpec(Command):
    """Mixin to implement commands taking a package specification.

    This class adds a positional argument SPEC to the parser and related
    options.
    """
    @classmethod
    def customize_parser(self, parser, subparsers,
        with_status=True, epilog=None, **kwargs):
        """
        Add the SPEC related options to the parser.

        If *with_status* is true, options ``--stable``, ``--testing``,
        ``--unstable`` are also handled.
        """
        epilog = _("""
SPEC can either specify just a name or contain required versions
indications, for instance 'pkgname=1.0', or 'pkgname>=2.1'.
""") + (epilog or "")

        subp = super(WithSpec, self).customize_parser(
            parser, subparsers, epilog=epilog, **kwargs)

        subp.add_argument('spec', metavar='SPEC',
            help = _("name and optional version of the package"))

        if with_status:
            g = subp.add_mutually_exclusive_group(required=False)
            g.add_argument('--stable', dest='status',
                action='store_const', const=Spec.STABLE, default=Spec.STABLE,
                help=_("only accept stable distributions [default]"))
            g.add_argument('--testing', dest='status',
                action='store_const', const=Spec.TESTING,
                help=_("accept testing distributions too"))
            g.add_argument('--unstable', dest='status',
                action='store_const', const=Spec.UNSTABLE,
                help=_("accept unstable distributions too"))

        return subp

    def get_spec(self, _can_be_local=False, _can_be_url=False):
        """
        Return the package specification requested.

        Return a `Spec` instance.
        """
        spec = self.opts.spec

        try:
            spec = Spec.parse(spec)
        except (ValueError, BadSpecError), e:
            self.parser.error(_("cannot parse package '%s': %s")
                % (spec, e))

        if not _can_be_local and spec.is_local():
            raise PgxnClientException(
                _("you cannot use a local resource with this command"))

        if not _can_be_url and spec.is_url():
            raise PgxnClientException(
                _("you cannot use an url with this command"))

        return spec

    def get_best_version(self, data, spec, quiet=False):
        """
        Return the best version an user may want for a distribution.

        Return a `SemVer` instance.

        Raise `ResourceNotFound` if no version is found with the provided
        specification and options.
        """
        drels = data['releases']

        # Get the maximum version for each release status satisfying the spec
        vers = [ None ] * len(Spec.STATUS)
        for n, d in drels.iteritems():
            vs = filter(spec.accepted, [SemVer(r['version']) for r in d])
            if vs:
                vers[Spec.STATUS[n]] = max(vs)

        return self._get_best_version(vers, spec, quiet)

    def get_best_version_from_ext(self, data, spec):
        """
        Return the best distribution version from an extension's data
        """
        # Get the maximum version for each release status satisfying the spec
        vers = [ [] for i in xrange(len(Spec.STATUS)) ]
        vmap = {} # ext_version -> (dist_name, dist_version)
        for ev, dists in data.get('versions', {}).iteritems():
            ev = SemVer(ev)
            if not spec.accepted(ev):
                continue
            for dist in dists:
                dv = SemVer(dist['version'])
                ds = dist.get('status', 'stable')
                vers[Spec.STATUS[ds]].append(ev)
                vmap[ev] = (dist['dist'], dv)

        # for each rel status only take the max one.
        for i in xrange(len(vers)):
            vers[i] = vers[i] and max(vers[i]) or None

        ev = self._get_best_version(vers, spec, quiet=False)
        return vmap[ev]

    def _get_best_version(self, vers, spec, quiet):
        # Is there any result at the desired release status?
        want = [ v for lvl, v in enumerate(vers)
            if lvl >= self.opts.status and v is not None ]
        if want:
            ver = max(want)
            if not quiet:
                logger.info(_("best version: %s %s"), spec.name, ver)
            return ver

        # Not found: is there any hint we can give?
        if self.opts.status > Spec.TESTING and vers[Spec.TESTING]:
            hint = (vers[Spec.TESTING], _('testing'))
        elif self.opts.status > Spec.UNSTABLE and vers[Spec.UNSTABLE]:
            hint = (vers[Spec.UNSTABLE], _('unstable'))
        else:
            hint = None

        msg = _("no suitable version found for %s") % spec
        if hint:
            msg += _(" but there is version %s at level %s") % hint

        raise ResourceNotFound(msg)

    def get_meta(self, spec):
        """
        Return the content of the ``META.json`` file for *spec*.

        Return the object obtained parsing the JSON.
        """
        if spec.is_name():
            # Get the metadata from the API
            try:
                data = self.api.dist(spec.name)
            except NotFound:
                # Distro not found: maybe it's an extension?
                ext = self.api.ext(spec.name)
                name, ver = self.get_best_version_from_ext(ext, spec)
                return self.api.meta(name, ver)
            else:
                ver = self.get_best_version(data, spec)
                return self.api.meta(spec.name, ver)

        elif spec.is_dir():
            # Get the metadata from a directory
            fn = os.path.join(spec.dirname, 'META.json')
            logger.debug("reading %s", fn)
            if not os.path.exists(fn):
                raise PgxnClientException(
                    _("file 'META.json' not found in '%s'") % dir)

            with open(fn) as f:
                return load_json(f)

        elif spec.is_file():
            arc = archive.from_spec(spec)
            return arc.get_meta()

        elif spec.is_url():
            with network.get_file(spec.url) as fin:
                with temp_dir() as dir:
                    fn = network.download(fin, dir)
                    return get_meta_from_zip(fn)

        else:
            assert False

class WithSpecLocal(WithSpec):
    """
    Mixin to implement commands that can also refer to a local file or dir.
    """

    @classmethod
    def customize_parser(self, parser, subparsers, epilog=None, **kwargs):
        epilog = _("""
SPEC may also be a local zip file or unpacked directory, but in this case
it should contain at least a '%s', for instance '.%spkgname.zip'.
""") % (os.sep, os.sep) + (epilog or "")

        subp = super(WithSpecLocal, self).customize_parser(
            parser, subparsers, epilog=epilog, **kwargs)

        return subp

    def get_spec(self, **kwargs):
        kwargs['_can_be_local'] = True
        return super(WithSpecLocal, self).get_spec(**kwargs)

<<<<<<< HEAD
class WithSpecUrl(WithSpec):
=======
import shutil
import tempfile

class WithUnpacking(object):
>>>>>>> f117d3f7
    """
    Mixin to implement commands that can also refer to a URL.
    """

    @classmethod
    def customize_parser(self, parser, subparsers, epilog=None, **kwargs):
        epilog = _("""
SPEC may also be an url specifying a protocol such as 'http://' or 'https://'.
""") + (epilog or "")

        subp = super(WithSpecUrl, self).customize_parser(
            parser, subparsers, epilog=epilog, **kwargs)

        return subp

<<<<<<< HEAD
    def get_spec(self, **kwargs):
        kwargs['_can_be_url'] = True
        return super(WithSpecUrl, self).get_spec(**kwargs)
=======
    def unpack(self, filename, destdir):
        """Unpack the zip file *zipname* into *destdir*."""
        arc = archive.from_file(filename)
        return arc.unpack(destdir)
>>>>>>> f117d3f7


class WithPgConfig(object):
    """
    Mixin to implement commands that should query :program:`pg_config`.
    """
    @classmethod
    def customize_parser(self, parser, subparsers, **kwargs):
        """
        Add the ``--pg_config`` option to the options parser.
        """
        subp = super(WithPgConfig, self).customize_parser(
            parser, subparsers, **kwargs)

        subp.add_argument('--pg_config', metavar="PROG", default='pg_config',
            help = _("the pg_config executable to find the database"
                " [default: %(default)s]"))

        return subp

    def call_pg_config(self, what, _cache={}):
        """
        Call :program:`pg_config` and return its output.
        """
        if what in _cache:
            return _cache[what]

        logger.debug("running pg_config --%s", what)
        cmdline = [self.get_pg_config(), "--%s" % what]
        p = self.popen(cmdline, stdout=PIPE)
        out, err = p.communicate()
        if p.returncode:
            raise ProcessError(_("command returned %s: %s")
                % (p.returncode, cmdline))

        out = out.rstrip().decode('utf-8')
        rv = _cache[what] = out
        return rv

    def get_pg_config(self):
        """
        Return the absolute path of the pg_config binary.
        """
        pg_config = self.opts.pg_config
        if os.path.split(pg_config)[0]:
            pg_config = os.path.abspath(pg_config)
        else:
            pg_config = find_executable(pg_config)
        if not pg_config:
            raise PgxnClientException(_("pg_config executable not found"))
        return pg_config


import shlex

class WithMake(WithPgConfig):
    """
    Mixin to implement commands that should invoke :program:`make`.
    """
    @classmethod
    def customize_parser(self, parser, subparsers, **kwargs):
        """
        Add the ``--make`` option to the options parser.
        """
        subp = super(WithMake, self).customize_parser(
            parser, subparsers, **kwargs)

        subp.add_argument('--make', metavar="PROG",
            default=self._find_default_make(),
            help = _("the 'make' executable to use to build the extension "
                "[default: %(default)s]"))

        return subp

    def run_make(self, cmd, dir, env=None, sudo=None):
        """Invoke make with the selected command.

        :param cmd: the make target or list of options to pass make
        :param dir: the direcrory to run the command into
        :param env: variables to add to the make environment
        :param sudo: if set, use the provided command/arg to elevate
            privileges
        """
        # check if the directory contains a makefile
        for fn in ('GNUmakefile', 'makefile', 'Makefile'):
            if os.path.exists(os.path.join(dir, fn)):
                break
        else:
            raise PgxnClientException(
                _("no Makefile found in the extension root"))

        cmdline = []

        if sudo:
            cmdline.extend(shlex.split(sudo))

        cmdline.extend([self.get_make(), 'PG_CONFIG=%s' % self.get_pg_config()])

        if isinstance(cmd, basestring):
            cmdline.append(cmd)
        else: # a list
            cmdline.extend(cmd)

        logger.debug(_("running: %s"), cmdline)
        p = self.popen(cmdline, cwd=dir, shell=False, env=env, close_fds=True)
        p.communicate()
        if p.returncode:
            raise ProcessError(_("command returned %s: %s")
                % (p.returncode, ' '.join(cmdline)))

    def get_make(self, _cache=[]):
        """
        Return the path of the make binary.
        """
        # the cache is not for performance but to return a consistent value
        # even if the cwd is changed
        if _cache:
            return _cache[0]

        make = self.opts.make

        if os.path.split(make)[0]:
            # At least a relative dir specified.
            if not os.path.exists(make):
                raise PgxnClientException(_("make executable not found: %s")
                    % make)

            # Convert to abs path to be robust in case the dir is changed.
            make = os.path.abspath(make)

        else:
            # we don't find make here and convert to abs path because it's a
            # security hole: make may be run under sudo and in this case we
            # don't want root to execute a make hacked in an user local dir
            if not find_executable(make):
                raise PgxnClientException(_("make executable not found: %s")
                    % make)

        _cache.append(make)
        return make

    @classmethod
    def _find_default_make(self):
        for make in ('gmake', 'make'):
            path = find_executable(make)
            if path:
                return make

        # if nothing was found, fall back on 'gmake'. If it was missing we
        # will give an error when attempting to use it
        return 'gmake'


class WithSudo(object):
    """
    Mixin to implement commands that may invoke sudo.
    """
    @classmethod
    def customize_parser(self, parser, subparsers, **kwargs):
        subp = super(WithSudo, self).customize_parser(
            parser, subparsers, **kwargs)

        g = subp.add_mutually_exclusive_group()
        g.add_argument('--sudo', metavar="PROG", const='sudo', nargs="?",
            help = _("run PROG to elevate privileges when required"
                " [default: %(const)s]"))
        g.add_argument('--nosudo', dest='sudo', action='store_false',
            help = _("never elevate privileges "
                "(no more needed: for backward compatibility)"))

        return subp


class WithDatabase(object):
    """
    Mixin to implement commands that should communicate to a database.
    """
    @classmethod
    def customize_parser(self, parser, subparsers, epilog=None, **kwargs):
        """
        Add the options related to database connections.
        """
        epilog =  _("""
The default database connection options depend on the value of environment
variables PGDATABASE, PGHOST, PGPORT, PGUSER.
""") + (epilog or "")

        subp = super(WithDatabase, self).customize_parser(
            parser, subparsers, epilog=epilog, **kwargs)

        g = subp.add_argument_group(_("database connections options"))

        g.add_argument('-d', '--dbname', metavar="DBNAME",
            help = _("database name to install into"))
        g.add_argument('-h', '--host', metavar="HOST",
            help = _("database server host or socket directory"))
        g.add_argument('-p', '--port', metavar="PORT", type=int,
            help = _("database server port"))
        g.add_argument('-U', '--username', metavar="NAME",
            help = _("database user name"))

        return subp

    def get_psql_options(self):
        """
        Return the cmdline options to connect to the specified database.
        """
        rv = []
        if self.opts.dbname: rv.extend(['--dbname', self.opts.dbname])
        if self.opts.host: rv.extend(['--host', self.opts.host])
        if self.opts.port: rv.extend(['--port', str(self.opts.port)])
        if self.opts.username: rv.extend(['--username', self.opts.username])
        return rv

    def get_psql_env(self):
        """
        Return a dict with env variables to connect to the specified db.
        """
        rv = {}
        if self.opts.dbname: rv['PGDATABASE'] = self.opts.dbname
        if self.opts.host: rv['PGHOST'] = self.opts.host
        if self.opts.port: rv['PGPORT'] = str(self.opts.port)
        if self.opts.username: rv['PGUSER'] = self.opts.username
        return rv
<|MERGE_RESOLUTION|>--- conflicted
+++ resolved
@@ -397,7 +397,8 @@
             with network.get_file(spec.url) as fin:
                 with temp_dir() as dir:
                     fn = network.download(fin, dir)
-                    return get_meta_from_zip(fn)
+                    arc = archive.from_file(fn)
+                    return arc.get_meta()
 
         else:
             assert False
@@ -423,14 +424,8 @@
         kwargs['_can_be_local'] = True
         return super(WithSpecLocal, self).get_spec(**kwargs)
 
-<<<<<<< HEAD
+
 class WithSpecUrl(WithSpec):
-=======
-import shutil
-import tempfile
-
-class WithUnpacking(object):
->>>>>>> f117d3f7
     """
     Mixin to implement commands that can also refer to a URL.
     """
@@ -446,16 +441,9 @@
 
         return subp
 
-<<<<<<< HEAD
     def get_spec(self, **kwargs):
         kwargs['_can_be_url'] = True
         return super(WithSpecUrl, self).get_spec(**kwargs)
-=======
-    def unpack(self, filename, destdir):
-        """Unpack the zip file *zipname* into *destdir*."""
-        arc = archive.from_file(filename)
-        return arc.unpack(destdir)
->>>>>>> f117d3f7
 
 
 class WithPgConfig(object):
