"""
pgxnclient -- main package
"""

# Copyright (C) 2011 Daniele Varrazzo

# This file is part of the PGXN client

<<<<<<< HEAD
__version__ = '0.3dev0'
=======
__version__ = '0.2.1'
>>>>>>> 3e7282f5


import os
import re
import operator as _op

from pgxnclient.i18n import _
from pgxnclient.errors import BadSpecError, ResourceNotFound

from pgxnclient.utils.semver import SemVer
from pgxnclient.utils.label import Label, Identifier


class Spec(object):
    """A name together with a range of versions."""

    # Available release statuses.
    # Order matters.
    UNSTABLE = 0
    TESTING = 1
    STABLE = 2

    STATUS = {
        'unstable': UNSTABLE,
        'testing': TESTING,
        'stable': STABLE, }

    def __init__(self, name=None, op=None, ver=None,
            dirname=None, filename=None):
        self.name = name and name.lower()
        self.op = op
        self.ver = ver

        # point to local files
        self.dirname = dirname
        self.filename = filename

    def is_dir(self):
        return self.dirname is not None

    def is_file(self):
        return self.filename is not None

    def is_local(self):
        return self.is_dir() or self.is_file()

    def __str__(self):
        if self.op is None:
            return self.name
        else:
            return "%s%s%s" % (self.name, self.op, self.ver)

    @classmethod
    def parse(self, spec):
        """Parse a spec string into a populated Spec instance.

        Raise BadSpecError if couldn't parse.
        """
        if os.sep in spec:
            # This is a local thing, let's see what
            if os.path.isdir(spec):
                return Spec(dirname=spec)
            elif os.path.exists(spec):
                return Spec(filename=spec)
            else:
                raise ResourceNotFound(_("cannot find '%s'") % spec)

        # split operator/version and name
        m = re.match(r'(.+?)(?:(==|=|>=|>|<=|<)(.*))?$', spec)
        if m is None:
            raise BadSpecError(
                _("bad format for version specification: '%s'"), spec)

        name = Label(m.group(1))
        op = m.group(2)
        if op == '=':
            op = '=='

        if op is not None:
            ver = SemVer.clean(m.group(3))
        else:
            ver = None

        return Spec(name, op, ver)

    def accepted(self, version, _map = {
            '==': _op.eq, '<=': _op.le, '<': _op.lt, '>=': _op.ge, '>': _op.gt}):
        """Return True if the given version is accepted in the spec."""
        if self.op is None:
            return True
        return _map[self.op](version, self.ver)

<|MERGE_RESOLUTION|>--- conflicted
+++ resolved
@@ -6,11 +6,7 @@
 
 # This file is part of the PGXN client
 
-<<<<<<< HEAD
 __version__ = '0.3dev0'
-=======
-__version__ = '0.2.1'
->>>>>>> 3e7282f5
 
 
 import os
