--- conflicted
+++ resolved
@@ -26,79 +26,12 @@
 from pgxnclient.utils.label import Label, Identifier
 
 
-<<<<<<< HEAD
-class Spec(object):
-    """A name together with a range of versions."""
-
-    # Available release statuses.
-    # Order matters.
-    UNSTABLE = 0
-    TESTING = 1
-    STABLE = 2
-
-    STATUS = {
-        'unstable': UNSTABLE,
-        'testing': TESTING,
-        'stable': STABLE, }
-
-    def __init__(self, name=None, op=None, ver=None,
-            dirname=None, filename=None):
-        self.name = name and name.lower()
-        self.op = op
-        self.ver = ver
-
-        # point to local files
-        self.dirname = dirname
-        self.filename = filename
-
-    def is_dir(self):
-        return self.dirname is not None
-
-    def is_file(self):
-        return self.filename is not None
-
-    def is_local(self):
-        return self.is_dir() or self.is_file()
-
-    def __str__(self):
-        if self.op is None:
-            return self.name
-        else:
-            return "%s%s%s" % (self.name, self.op, self.ver)
-
-    @classmethod
-    def parse(self, spec):
-        """Parse a spec string into a populated Spec instance.
-
-        Raise BadSpecError if couldn't parse.
-        """
-        if os.sep in spec:
-            # This is a local thing, let's see what
-            if os.path.isdir(spec):
-                return Spec(dirname=spec)
-            elif os.path.exists(spec):
-                return Spec(filename=spec)
-            else:
-                raise ResourceNotFound(_("cannot find '%s'") % spec)
-
-        # split operator/version and name
-        m = re.match(r'(.+?)(?:(==|=|>=|>|<=|<)(.*))?$', spec)
-        if m is None:
-            raise BadSpecError(
-                _("bad format for version specification: '%s'"), spec)
-
-        name = Label(m.group(1))
-        op = m.group(2)
-        if op == '=':
-            op = '=='
-=======
 def get_scripts_dir():
     """
     Return the absolute path of the directory containing the client scripts.
     """
     return os.path.normpath(os.path.join(
         os.path.dirname(__file__), LIBEXECDIR))
->>>>>>> 6cf4c2dd
 
 def find_script(name):
     """Return the absoulute path of a pgxn script.
