"""
pgxnclient -- main package
"""

# Copyright (C) 2011-2012 Daniele Varrazzo

# This file is part of the PGXN client

<<<<<<< HEAD
__version__ = '1.3.dev0'
=======
__version__ = '1.2.2.dev0'
>>>>>>> 4afbba5f

# Paths where to find the command executables.
# If relative, it's from the `pgxnclient` package directory.
# Distribution packagers may move them around if they wish.
#
# Only one of the paths should be marked as "public": it will be returned by
# pgxn help --libexec
LIBEXECDIRS = [
    # public, path
    (False, './libexec/'),
    (True,  '/usr/local/libexec/pgxnclient/'),
    ]


assert len([x for x in LIBEXECDIRS if x[0]]) == 1, \
    "only one libexec directory should be public"

__all__ = [
    'Spec', 'SemVer', 'Label', 'Term', 'Identifier',
    'get_scripts_dirs', 'get_public_script_dir', 'find_script' ]

import os

from pgxnclient.spec import Spec
from pgxnclient.utils.semver import SemVer
from pgxnclient.utils.strings import Label, Term, Identifier


def get_scripts_dirs():
    """
    Return the absolute path of the directories containing the client scripts.
    """
    return [ os.path.normpath(os.path.join(
            os.path.dirname(__file__), p))
        for (_, p) in LIBEXECDIRS ]

def get_public_scripts_dir():
    """
    Return the absolute path of the public directory for the client scripts.
    """
    return [ os.path.normpath(os.path.join(
            os.path.dirname(__file__), p))
        for (public, p) in LIBEXECDIRS if public ][0]

def find_script(name):
    """Return the absoulute path of a pgxn script.

    The script are usually found in the `LIBEXEC` dir, but any script on the
    path will do (they are usually prefixed by ``pgxn-``).

    Return `None` if the script is not found.
    """
    path = os.environ.get('PATH', '').split(os.pathsep)
    path[0:0] = get_scripts_dirs()
    for p in path:
        fn = os.path.join(p, name)
        if os.path.isfile(fn):
            return fn

<|MERGE_RESOLUTION|>--- conflicted
+++ resolved
@@ -6,11 +6,7 @@
 
 # This file is part of the PGXN client
 
-<<<<<<< HEAD
-__version__ = '1.3.dev0'
-=======
 __version__ = '1.2.2.dev0'
->>>>>>> 4afbba5f
 
 # Paths where to find the command executables.
 # If relative, it's from the `pgxnclient` package directory.
